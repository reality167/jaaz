fastapi
<<<<<<< HEAD
uvicorn[standard]
anthropic
mcp
toml
pyinstaller
openai
ollama
aiohttp
=======
gunicorn
toml
>>>>>>> 1835f34e
<|MERGE_RESOLUTION|>--- conflicted
+++ resolved
@@ -1,5 +1,4 @@
 fastapi
-<<<<<<< HEAD
 uvicorn[standard]
 anthropic
 mcp
@@ -8,7 +7,4 @@
 openai
 ollama
 aiohttp
-=======
-gunicorn
-toml
->>>>>>> 1835f34e
+gunicorn