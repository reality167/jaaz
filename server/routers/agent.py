import base64
import subprocess
import json
import os
from pathlib import Path
import traceback
from typing import Optional
from fastapi import APIRouter, Request, WebSocket, Query, HTTPException
from fastapi.responses import FileResponse
import asyncio
import requests
from utils.ssl_config import create_aiohttp_session, create_httpx_client
from services.agent_service import openai_client, anthropic_client, ollama_client
from services.mcp import MCPClient
from services.config_service import config_service, app_config, USER_DATA_DIR
from starlette.websockets import WebSocketDisconnect
from services.db_service import db_service
from routers.image_tools import generate_image, generate_image_tool

from langchain_core.messages import AIMessageChunk, ToolCall, convert_to_openai_messages, ToolMessage
from langchain_core.runnables import RunnableConfig
from langgraph.prebuilt import create_react_agent
from langgraph.prebuilt.chat_agent_executor import AgentState
from langchain_ollama import ChatOllama
from langchain_openai import ChatOpenAI

#services
from services.langgraph_service import langgraph_agent
from services.files_service import download_file
from services.mcp_service import initialize_mcp, get_mcp_servers
from services.websocket_service import broadcast_init_done
from services.websocket_state import active_websockets
from services.websocket_service import send_to_websocket

llm_config = config_service.get_config()

router = APIRouter(prefix="/api")

<<<<<<< HEAD
=======
@router.post("/chat")
async def chat(request: Request):
    data = await request.json()
    messages = data.get('messages')
    session_id = data.get('session_id')
    canvas_id = data.get('canvas_id')
    text_model = data.get('text_model')
    image_model = data.get('image_model')
    print('👇app_config.get("system_prompt", "")',
          app_config.get('system_prompt', ''))
    if app_config.get('system_prompt', ''):
        messages.append({
            'role': 'system',
            'content': app_config.get('system_prompt', '')
        })

    if len(messages) == 1:
        # create new session
        prompt = messages[0].get('content', '')
        # TODO: Better way to determin when to create new chat session.
        await db_service.create_chat_session(session_id, text_model.get('model'), text_model.get('provider'), canvas_id, (prompt[:200] if isinstance(prompt, str) else ''))

    await db_service.create_message(session_id, messages[-1].get('role', 'user'), json.dumps(messages[-1])) if len(messages) > 0 else None

    task = asyncio.create_task(langgraph_agent(
        messages, session_id, text_model, image_model))

  stream_tasks[session_id] = task
    try:
        await task
    except asyncio.exceptions.CancelledError:
        print(f"🛑Session {session_id} cancelled during stream")
    finally:
        stream_tasks.pop(session_id, None)
        await send_to_websocket(session_id, {
            'type': 'done'
        })

    return {"status": "done"}

@router.post("/cancel/{session_id}")
async def cancel_chat(session_id: str):
    task = stream_tasks.get(session_id)
    if task and not task.done():
        task.cancel()
        return {"status": "cancelled"}
    return {"status": "not_found_or_done"}

>>>>>>> dd5ef8f4
# @router.get("/workspace_list")
# async def workspace_list():
#     return [{"name": entry.name, "is_dir": entry.is_dir(), "path": str(entry)} for entry in Path(WORKSPACE_ROOT).iterdir()]

async def initialize():
    # await initialize_mcp()
    for session_id in active_websockets:
        await send_to_websocket(session_id, {
            'type': 'init_done'
        })

@router.get("/workspace_download")
async def workspace_download(path: str):
    return download_file(path)

def get_ollama_model_list():
    base_url = config_service.get_config().get('ollama', {}).get(
        'url', os.getenv('OLLAMA_HOST', 'http://localhost:11434'))
    try:
        response = requests.get(f'{base_url}/api/tags', timeout=5)
        response.raise_for_status()
        data = response.json()
        return [model['name'] for model in data.get('models', [])]
    except requests.RequestException as e:
        print(f"Error querying Ollama: {e}")
        return []


@router.get("/list_models")
async def get_models():
    config = config_service.get_config()
    res = []
    ollama_models = get_ollama_model_list()
    ollama_url = config_service.get_config().get('ollama', {}).get(
        'url', os.getenv('OLLAMA_HOST', 'http://localhost:11434'))
    print('👇ollama_models', ollama_models)
    for ollama_model in ollama_models:
        res.append({
            'provider': 'ollama',
            'model': ollama_model,
            'url': ollama_url,
            'type': 'text'
        })
    for provider in config.keys():
        models = config[provider].get('models', {})
        for model_name in models:
            if provider == 'ollama':
                continue
            if provider != 'comfyui' and config[provider].get('api_key', '') == '':
                continue
            model = models[model_name]
            res.append({
                'provider': provider,
                'model': model_name,
                'url': config[provider].get('url', ''),
                'type': model.get('type', 'text')
            })
    return res




#not used yet!!
@router.get("/list_mcp_servers")
async def list_mcp_servers():
    get_mcp_servers()

@router.get("/list_chat_sessions")
async def list_chat_sessions():
    return await db_service.list_sessions()


@router.get("/chat_session/{session_id}")
async def get_chat_session(session_id: str):
    return await db_service.get_chat_history(session_id)<|MERGE_RESOLUTION|>--- conflicted
+++ resolved
@@ -36,57 +36,6 @@
 
 router = APIRouter(prefix="/api")
 
-<<<<<<< HEAD
-=======
-@router.post("/chat")
-async def chat(request: Request):
-    data = await request.json()
-    messages = data.get('messages')
-    session_id = data.get('session_id')
-    canvas_id = data.get('canvas_id')
-    text_model = data.get('text_model')
-    image_model = data.get('image_model')
-    print('👇app_config.get("system_prompt", "")',
-          app_config.get('system_prompt', ''))
-    if app_config.get('system_prompt', ''):
-        messages.append({
-            'role': 'system',
-            'content': app_config.get('system_prompt', '')
-        })
-
-    if len(messages) == 1:
-        # create new session
-        prompt = messages[0].get('content', '')
-        # TODO: Better way to determin when to create new chat session.
-        await db_service.create_chat_session(session_id, text_model.get('model'), text_model.get('provider'), canvas_id, (prompt[:200] if isinstance(prompt, str) else ''))
-
-    await db_service.create_message(session_id, messages[-1].get('role', 'user'), json.dumps(messages[-1])) if len(messages) > 0 else None
-
-    task = asyncio.create_task(langgraph_agent(
-        messages, session_id, text_model, image_model))
-
-  stream_tasks[session_id] = task
-    try:
-        await task
-    except asyncio.exceptions.CancelledError:
-        print(f"🛑Session {session_id} cancelled during stream")
-    finally:
-        stream_tasks.pop(session_id, None)
-        await send_to_websocket(session_id, {
-            'type': 'done'
-        })
-
-    return {"status": "done"}
-
-@router.post("/cancel/{session_id}")
-async def cancel_chat(session_id: str):
-    task = stream_tasks.get(session_id)
-    if task and not task.done():
-        task.cancel()
-        return {"status": "cancelled"}
-    return {"status": "not_found_or_done"}
-
->>>>>>> dd5ef8f4
 # @router.get("/workspace_list")
 # async def workspace_list():
 #     return [{"name": entry.name, "is_dir": entry.is_dir(), "path": str(entry)} for entry in Path(WORKSPACE_ROOT).iterdir()]
